--- conflicted
+++ resolved
@@ -659,11 +659,6 @@
 ALTER TABLE "release"
 ADD COLUMN download_url TEXT;
 	`,
-<<<<<<< HEAD
-	`ALTER TABLE "filter"
-	ADD COLUMN unique_download BOOLEAN DEFAULT false;
-	`,
-=======
 	`ALTER TABLE filter
 		ADD COLUMN tags_match_logic TEXT;
 
@@ -680,5 +675,7 @@
 	`,
 	`ALTER TABLE notification
 ADD COLUMN priority INTEGER DEFAULT 0;`,
->>>>>>> 82a117c1
+	`ALTER TABLE "filter"
+	ADD COLUMN unique_download BOOLEAN DEFAULT false;
+	`,
 }