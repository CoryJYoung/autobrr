--- conflicted
+++ resolved
@@ -47,25 +47,6 @@
       label: NickServ Password
       help: NickServ password
 
-<<<<<<< HEAD
-parse:
-  type: single
-  lines:
-    - test:
-        - "New Torrent: Some famous book By: Author name Category: ( Ebooks - Science Fiction ) Size: ( 1.00 MiB ) Filetype: ( epub, mobi ) Language: ( English ) Link: ( https://www.myanonamouse.net/t/000000 )"
-        - "New Torrent: Some famous book By: Author name Category: ( Ebooks - Science Fiction ) Size: ( 2.11 MiB ) Filetype: ( epub, mobi ) Language: ( English ) Link: ( https://www.myanonamouse.net/t/000000 ) VIP"
-      pattern: 'New Torrent: (.*) By: (.*) Category: \( (.*) \) Size: \( (.*) \) Filetype: \( (.*) \) Language: \( (.*) \) Link: \( (https?\:\/\/[^\/]+\/).*?(\d+)\s*\)\s*(VIP)?'
-      vars:
-        - torrentName
-        - creator
-        - category
-        - torrentSize
-        - releaseTags
-        - language
-        - baseUrl
-        - torrentId
-        - freeleech
-=======
   parse:
     type: single
     lines:
@@ -83,7 +64,6 @@
           - baseUrl
           - torrentId
           - freeleech
->>>>>>> cec6809b
 
     match:
       infourl: "/t/{{ .torrentId }}"
